name: econsa

channels:
  - defaults
  - conda-forge
  - opensourceeconomics

dependencies:

  - python=3.7
  - sphinx>=1.4
  - pandas>=0.25
  - numpy=1.16
  - scipy
  - jupyter
  - seaborn
  - pytest
  - numba
  - pip=19.3.1
  - pdbpp
  - chaospy
  - pytest-black
  - pytest-flakes
  - pytest-cov
  - jupyterlab
  - nbsphinx
  - pip:
    - salib==1.3.8
    - isort
    - black
    - black-nb
    - flake8-nb
    - sphinx_rtd_theme
    - nbsphinx
<<<<<<< HEAD
    - sphinxcontrib-bibtex
=======
    - numpydoc
    - pydata-sphinx-theme
>>>>>>> 8d0ac457
<|MERGE_RESOLUTION|>--- conflicted
+++ resolved
@@ -32,9 +32,5 @@
     - flake8-nb
     - sphinx_rtd_theme
     - nbsphinx
-<<<<<<< HEAD
     - sphinxcontrib-bibtex
-=======
-    - numpydoc
-    - pydata-sphinx-theme
->>>>>>> 8d0ac457
+    - numpydoc