name: econsa

channels:
  - defaults
  - conda-forge
  - opensourceeconomics

dependencies:
  - python=3.7
  - sphinx
  - pandas
  - numpy
  - pip
  - scipy
  - statsmodels
  - jupyter
  - jupyterlab
  - seaborn
  - numba
  - pdbpp
  - temfpy>=1.1
  - chaospy
  - pytest
  - pytest-black
  - pytest-flake8
  - pytest-cov
  - pytest-sugar
  - hypothesis
  - nbsphinx
  - sphinx_rtd_theme
  - sphinxcontrib-bibtex
  - r-base
  - r-r.utils
  - r-condmvnorm
  - rpy2==2.9.4

  - pip:
<<<<<<< HEAD
    - SALib
    # - salib==1.3.8
=======
>>>>>>> f3c5a676
    - isort
    - pytest-stress
    - pytest-randomly
    - black
    - black-nb
    - flake8-nb
<<<<<<< HEAD
    - sphinx_rtd_theme
    - nbsphinx
    - pre-commit==1.18.3
    - sphinxcontrib-bibtex
    - numpydoc
      # - git+https://github.com/OpenSourceEconomics/temfpy.git
=======
    - numpydoc
    - pre-commit
    - cairosvg
    - sphinxcontrib-svg2pdfconverter[CairoSVG]
>>>>>>> f3c5a676
<|MERGE_RESOLUTION|>--- conflicted
+++ resolved
@@ -35,27 +35,13 @@
   - rpy2==2.9.4
 
   - pip:
-<<<<<<< HEAD
-    - SALib
-    # - salib==1.3.8
-=======
->>>>>>> f3c5a676
     - isort
     - pytest-stress
     - pytest-randomly
     - black
     - black-nb
     - flake8-nb
-<<<<<<< HEAD
-    - sphinx_rtd_theme
-    - nbsphinx
-    - pre-commit==1.18.3
-    - sphinxcontrib-bibtex
-    - numpydoc
-      # - git+https://github.com/OpenSourceEconomics/temfpy.git
-=======
     - numpydoc
     - pre-commit
     - cairosvg
-    - sphinxcontrib-svg2pdfconverter[CairoSVG]
->>>>>>> f3c5a676
+    - sphinxcontrib-svg2pdfconverter[CairoSVG]